/*
 * Copyright (C) 2011 The Android Open Source Project
 *
 * Licensed under the Apache License, Version 2.0 (the "License");
 * you may not use this file except in compliance with the License.
 * You may obtain a copy of the License at
 *
 *      http://www.apache.org/licenses/LICENSE-2.0
 *
 * Unless required by applicable law or agreed to in writing, software
 * distributed under the License is distributed on an "AS IS" BASIS,
 * WITHOUT WARRANTIES OR CONDITIONS OF ANY KIND, either express or implied.
 * See the License for the specific language governing permissions and
 * limitations under the License.
 */

package com.google.dexmaker;

import java.io.File;
import java.io.IOException;
import java.lang.reflect.Field;
import java.lang.reflect.InvocationTargetException;
import java.lang.reflect.Method;
import java.lang.reflect.Modifier;
import static java.lang.reflect.Modifier.ABSTRACT;
import static java.lang.reflect.Modifier.FINAL;
import static java.lang.reflect.Modifier.NATIVE;
import static java.lang.reflect.Modifier.PRIVATE;
import static java.lang.reflect.Modifier.PROTECTED;
import static java.lang.reflect.Modifier.PUBLIC;
import static java.lang.reflect.Modifier.STATIC;
import static java.lang.reflect.Modifier.SYNCHRONIZED;
import java.util.Arrays;
import java.util.List;
import java.util.concurrent.Callable;
import junit.framework.TestCase;

/**
 * This generates a class named 'Generated' with one or more generated methods
 * and fields. In loads the generated class into the current VM and uses
 * reflection to invoke its methods.
 *
 * <p>This test must run on a Dalvik VM.
 */
public final class DexMakerTest extends TestCase {
    private DexMaker dexMaker;
    private static TypeId<DexMakerTest> TEST_TYPE = TypeId.get(DexMakerTest.class);
    private static TypeId<?> INT_ARRAY = TypeId.get(int[].class);
    private static TypeId<boolean[]> BOOLEAN_ARRAY = TypeId.get(boolean[].class);
    private static TypeId<long[]> LONG_ARRAY = TypeId.get(long[].class);
    private static TypeId<Object[]> OBJECT_ARRAY = TypeId.get(Object[].class);
    private static TypeId<long[][]> LONG_2D_ARRAY = TypeId.get(long[][].class);
    private static TypeId<?> GENERATED = TypeId.get("LGenerated;");
    private static TypeId<Callable> CALLABLE = TypeId.get(Callable.class);
    private static MethodId<Callable, Object> CALL = CALLABLE.getMethod(TypeId.OBJECT, "call");

    @Override protected void setUp() throws Exception {
        super.setUp();
        reset();
    }

    /**
     * The generator is mutable. Calling reset creates a new empty generator.
     * This is necessary to generate multiple classes in the same test method.
     */
    private void reset() {
        dexMaker = new DexMaker();
        dexMaker.declare(GENERATED, "Generated.java", PUBLIC, TypeId.OBJECT);
    }

    public void testNewInstance() throws Exception {
        /*
         * public static Constructable call(long a, boolean b) {
         *   Constructable result = new Constructable(a, b);
         *   return result;
         * }
         */
        TypeId<Constructable> constructable = TypeId.get(Constructable.class);
        MethodId<?, Constructable> methodId = GENERATED.getMethod(
                constructable, "call", TypeId.LONG, TypeId.BOOLEAN);
        Code code = dexMaker.declare(methodId, PUBLIC | STATIC);
        Local<Long> localA = code.getParameter(0, TypeId.LONG);
        Local<Boolean> localB = code.getParameter(1, TypeId.BOOLEAN);
        MethodId<Constructable, Void> constructor
                = constructable.getConstructor(TypeId.LONG, TypeId.BOOLEAN);
        Local<Constructable> localResult = code.newLocal(constructable);
        code.newInstance(localResult, constructor, localA, localB);
        code.returnValue(localResult);

        Constructable constructed = (Constructable) getMethod().invoke(null, 5L, false);
        assertEquals(5L, constructed.a);
        assertEquals(false, constructed.b);
    }

    public static class Constructable {
        private final long a;
        private final boolean b;
        public Constructable(long a, boolean b) {
            this.a = a;
            this.b = b;
        }
    }

    public void testVoidNoArgMemberMethod() throws Exception {
        /*
         * public void call() {
         * }
         */
        MethodId<?, Void> methodId = GENERATED.getMethod(TypeId.VOID, "call");
        Code code = dexMaker.declare(methodId, PUBLIC);
        code.returnVoid();

        addDefaultConstructor();

        Class<?> generatedClass = generateAndLoad();
        Object instance = generatedClass.newInstance();
        Method method = generatedClass.getMethod("call");
        method.invoke(instance);
    }

    public void testInvokeStatic() throws Exception {
        /*
         * public static int call(int a) {
         *   int result = DexMakerTest.staticMethod(a);
         *   return result;
         * }
         */
        MethodId<?, Integer> methodId = GENERATED.getMethod(TypeId.INT, "call", TypeId.INT);
        Code code = dexMaker.declare(methodId, PUBLIC | STATIC);
        Local<Integer> localA = code.getParameter(0, TypeId.INT);
        Local<Integer> localResult = code.newLocal(TypeId.INT);
        MethodId<?, Integer> staticMethod
                = TEST_TYPE.getMethod(TypeId.INT, "staticMethod", TypeId.INT);
        code.invokeStatic(staticMethod, localResult, localA);
        code.returnValue(localResult);

        assertEquals(10, getMethod().invoke(null, 4));
    }

    public void testCreateLocalMethodAsNull() throws Exception {
        /*
         * public void call(int value) {
         *   Method method = null;
         * }
         */
        MethodId<?, Void> methodId = GENERATED.getMethod(TypeId.VOID, "call", TypeId.INT);
        TypeId<Method> methodType = TypeId.get(Method.class);
        Code code = dexMaker.declare(methodId, PUBLIC);
        Local<Method> localMethod = code.newLocal(methodType);
        code.loadConstant(localMethod, null);
        code.returnVoid();

        addDefaultConstructor();

        Class<?> generatedClass = generateAndLoad();
        Object instance = generatedClass.newInstance();
        Method method = generatedClass.getMethod("call", int.class);
        method.invoke(instance, 0);
    }

    @SuppressWarnings("unused") // called by generated code
    public static int staticMethod(int a) {
        return a + 6;
    }

    public void testInvokeVirtual() throws Exception {
        /*
         * public static int call(DexMakerTest test, int a) {
         *   int result = test.virtualMethod(a);
         *   return result;
         * }
         */
        MethodId<?, Integer> methodId = GENERATED.getMethod(TypeId.INT, "call", TEST_TYPE, TypeId.INT);
        Code code = dexMaker.declare(methodId, PUBLIC | STATIC);
        Local<DexMakerTest> localInstance = code.getParameter(0, TEST_TYPE);
        Local<Integer> localA = code.getParameter(1, TypeId.INT);
        Local<Integer> localResult = code.newLocal(TypeId.INT);
        MethodId<DexMakerTest, Integer> virtualMethod
                = TEST_TYPE.getMethod(TypeId.INT, "virtualMethod", TypeId.INT);
        code.invokeVirtual(virtualMethod, localResult, localInstance, localA);
        code.returnValue(localResult);

        assertEquals(9, getMethod().invoke(null, this, 4));
    }

    @SuppressWarnings("unused") // called by generated code
    public int virtualMethod(int a) {
        return a + 5;
    }

    public <G> void testInvokeDirect() throws Exception {
        /*
         * private int directMethod() {
         *   int a = 5;
         *   return a;
         * }
         *
         * public static int call(Generated g) {
         *   int b = g.directMethod();
         *   return b;
         * }
         */
        TypeId<G> generated = TypeId.get("LGenerated;");
        MethodId<G, Integer> directMethodId = generated.getMethod(TypeId.INT, "directMethod");
        Code directCode = dexMaker.declare(directMethodId, PRIVATE);
        directCode.getThis(generated); // 'this' is unused
        Local<Integer> localA = directCode.newLocal(TypeId.INT);
        directCode.loadConstant(localA, 5);
        directCode.returnValue(localA);

        MethodId<G, Integer> methodId = generated.getMethod(TypeId.INT, "call", generated);
        Code code = dexMaker.declare(methodId, PUBLIC | STATIC);
        Local<Integer> localB = code.newLocal(TypeId.INT);
        Local<G> localG = code.getParameter(0, generated);
        code.invokeDirect(directMethodId, localB, localG);
        code.returnValue(localB);

        addDefaultConstructor();

        Class<?> generatedClass = generateAndLoad();
        Object instance = generatedClass.newInstance();
        Method method = generatedClass.getMethod("call", generatedClass);
        assertEquals(5, method.invoke(null, instance));
    }

    public <G> void testInvokeSuper() throws Exception {
        /*
         * public int superHashCode() {
         *   int result = super.hashCode();
         *   return result;
         * }
         * public int hashCode() {
         *   return 0;
         * }
         */
        TypeId<G> generated = TypeId.get("LGenerated;");
        MethodId<Object, Integer> objectHashCode = TypeId.OBJECT.getMethod(TypeId.INT, "hashCode");
        Code superHashCode = dexMaker.declare(
                GENERATED.getMethod(TypeId.INT, "superHashCode"), PUBLIC);
        Local<Integer> localResult = superHashCode.newLocal(TypeId.INT);
        Local<G> localThis = superHashCode.getThis(generated);
        superHashCode.invokeSuper(objectHashCode, localResult, localThis);
        superHashCode.returnValue(localResult);

        Code generatedHashCode = dexMaker.declare(
                GENERATED.getMethod(TypeId.INT, "hashCode"), PUBLIC);
        Local<Integer> localZero = generatedHashCode.newLocal(TypeId.INT);
        generatedHashCode.loadConstant(localZero, 0);
        generatedHashCode.returnValue(localZero);

        addDefaultConstructor();

        Class<?> generatedClass = generateAndLoad();
        Object instance = generatedClass.newInstance();
        Method method = generatedClass.getMethod("superHashCode");
        assertEquals(System.identityHashCode(instance), method.invoke(instance));
    }

    public void testInvokeInterface() throws Exception {
        /*
         * public static Object call(Callable c) {
         *   Object result = c.call();
         *   return result;
         * }
         */
        MethodId<?, Object> methodId = GENERATED.getMethod(TypeId.OBJECT, "call", CALLABLE);
        Code code = dexMaker.declare(methodId, PUBLIC | STATIC);
        Local<Callable> localC = code.getParameter(0, CALLABLE);
        Local<Object> localResult = code.newLocal(TypeId.OBJECT);
        code.invokeInterface(CALL, localResult, localC);
        code.returnValue(localResult);

        Callable<Object> callable = new Callable<Object>() {
            public Object call() throws Exception {
                return "abc";
            }
        };
        assertEquals("abc", getMethod().invoke(null, callable));
    }

    public void testInvokeVoidMethodIgnoresTargetLocal() throws Exception {
        /*
         * public static int call() {
         *   int result = 5;
         *   DexMakerTest.voidMethod();
         *   return result;
         * }
         */
        MethodId<?, Integer> methodId = GENERATED.getMethod(TypeId.INT, "call");
        MethodId<?, Void> voidMethod = TEST_TYPE.getMethod(TypeId.VOID, "voidMethod");
        Code code = dexMaker.declare(methodId, PUBLIC | STATIC);
        Local<Integer> result = code.newLocal(TypeId.INT);
        code.loadConstant(result, 5);
        code.invokeStatic(voidMethod, null);
        code.returnValue(result);

        assertEquals(5, getMethod().invoke(null));
    }

    @SuppressWarnings("unused") // called by generated code
    public static void voidMethod() {
    }

    public void testParameterMismatch() throws Exception {
        TypeId<?>[] argTypes = {
                TypeId.get(Integer.class), // should fail because the code specifies int
                TypeId.OBJECT,
        };
        MethodId<?, Integer> methodId = GENERATED.getMethod(TypeId.INT, "call", argTypes);
        Code code = dexMaker.declare(methodId, PUBLIC | STATIC);
        try {
            code.getParameter(0, TypeId.INT);
        } catch (IllegalArgumentException e) {
        }
        try {
            code.getParameter(2, TypeId.INT);
        } catch (IndexOutOfBoundsException e) {
        }
    }

    public void testInvokeTypeSafety() throws Exception {
        /*
         * public static boolean call(DexMakerTest test) {
         *   CharSequence cs = test.toString();
         *   boolean result = cs.equals(test);
         *   return result;
         * }
         */
        MethodId<?, Boolean> methodId = GENERATED.getMethod(TypeId.BOOLEAN, "call", TEST_TYPE);
        Code code = dexMaker.declare(methodId, PUBLIC | STATIC);
        Local<DexMakerTest> localTest = code.getParameter(0, TEST_TYPE);
        TypeId<CharSequence> charSequenceType = TypeId.get(CharSequence.class);
        MethodId<Object, String> objectToString
                = TypeId.OBJECT.getMethod(TypeId.STRING, "toString");
        MethodId<Object, Boolean> objectEquals
                = TypeId.OBJECT.getMethod(TypeId.BOOLEAN, "equals", TypeId.OBJECT);
        Local<CharSequence> localCs = code.newLocal(charSequenceType);
        Local<Boolean> localResult = code.newLocal(TypeId.BOOLEAN);
        code.invokeVirtual(objectToString, localCs, localTest);
        code.invokeVirtual(objectEquals, localResult, localCs, localTest);
        code.returnValue(localResult);

        assertEquals(false, getMethod().invoke(null, this));
    }

    public void testReturnTypeMismatch() {
        MethodId<?, String> methodId = GENERATED.getMethod(TypeId.STRING, "call");
        Code code = dexMaker.declare(methodId, PUBLIC | STATIC);
        try {
            code.returnValue(code.newLocal(TypeId.BOOLEAN));
            fail();
        } catch (IllegalArgumentException expected) {
        }
        try {
            code.returnVoid();
            fail();
        } catch (IllegalArgumentException expected) {
        }
    }

    public void testDeclareStaticFields() throws Exception {
        /*
         * class Generated {
         *   public static int a;
         *   protected static Object b;
         * }
         */
        dexMaker.declare(GENERATED.getField(TypeId.INT, "a"), PUBLIC | STATIC, 3);
        dexMaker.declare(GENERATED.getField(TypeId.OBJECT, "b"), PROTECTED | STATIC, null);
        Class<?> generatedClass = generateAndLoad();

        Field a = generatedClass.getField("a");
        assertEquals(int.class, a.getType());
        assertEquals(3, a.get(null));

        Field b = generatedClass.getDeclaredField("b");
        assertEquals(Object.class, b.getType());
        b.setAccessible(true);
        assertEquals(null, b.get(null));
    }

    public void testDeclareInstanceFields() throws Exception {
        /*
         * class Generated {
         *   public int a;
         *   protected Object b;
         * }
         */
        dexMaker.declare(GENERATED.getField(TypeId.INT, "a"), PUBLIC, null);
        dexMaker.declare(GENERATED.getField(TypeId.OBJECT, "b"), PROTECTED, null);

        addDefaultConstructor();

        Class<?> generatedClass = generateAndLoad();
        Object instance = generatedClass.newInstance();

        Field a = generatedClass.getField("a");
        assertEquals(int.class, a.getType());
        assertEquals(0, a.get(instance));

        Field b = generatedClass.getDeclaredField("b");
        assertEquals(Object.class, b.getType());
        b.setAccessible(true);
        assertEquals(null, b.get(instance));
    }

    /**
     * Declare a constructor that takes an int parameter and assigns it to a
     * field.
     */
    public <G> void testDeclareConstructor() throws Exception {
        /*
         * class Generated {
         *   public final int a;
         *   public Generated(int a) {
         *     this.a = a;
         *   }
         * }
         */
        TypeId<G> generated = TypeId.get("LGenerated;");
        FieldId<G, Integer> fieldId = generated.getField(TypeId.INT, "a");
        dexMaker.declare(fieldId, PUBLIC | FINAL, null);
        MethodId<?, Void> constructor = GENERATED.getConstructor(TypeId.INT);
        Code code = dexMaker.declare(constructor, PUBLIC);
        Local<G> thisRef = code.getThis(generated);
        Local<Integer> parameter = code.getParameter(0, TypeId.INT);
        code.invokeDirect(TypeId.OBJECT.getConstructor(), null, thisRef);
        code.iput(fieldId, thisRef, parameter);
        code.returnVoid();

        Class<?> generatedClass = generateAndLoad();
        Field a = generatedClass.getField("a");
        Object instance = generatedClass.getConstructor(int.class).newInstance(0xabcd);
        assertEquals(0xabcd, a.get(instance));
    }

    public void testReturnType() throws Exception {
        testReturnType(boolean.class, true);
        testReturnType(byte.class, (byte) 5);
        testReturnType(char.class, 'E');
        testReturnType(double.class, 5.0);
        testReturnType(float.class, 5.0f);
        testReturnType(int.class, 5);
        testReturnType(long.class, 5L);
        testReturnType(short.class, (short) 5);
        testReturnType(void.class, null);
        testReturnType(String.class, "foo");
        testReturnType(Class.class, List.class);
    }

    private <T> void testReturnType(Class<T> javaType, T value) throws Exception {
        /*
         * public int call() {
         *   int a = 5;
         *   return a;
         * }
         */
        reset();
        TypeId<T> returnType = TypeId.get(javaType);
        Code code = dexMaker.declare(GENERATED.getMethod(returnType, "call"), PUBLIC | STATIC);
        if (value != null) {
            Local<T> i = code.newLocal(returnType);
            code.loadConstant(i, value);
            code.returnValue(i);
        } else {
            code.returnVoid();
        }

        Class<?> generatedClass = generateAndLoad();
        Method method = generatedClass.getMethod("call");
        assertEquals(javaType, method.getReturnType());
        assertEquals(value, method.invoke(null));
    }

    public void testBranching() throws Exception {
        Method lt = branchingMethod(Comparison.LT);
        assertEquals(Boolean.TRUE, lt.invoke(null, 1, 2));
        assertEquals(Boolean.FALSE, lt.invoke(null, 1, 1));
        assertEquals(Boolean.FALSE, lt.invoke(null, 2, 1));

        Method le = branchingMethod(Comparison.LE);
        assertEquals(Boolean.TRUE, le.invoke(null, 1, 2));
        assertEquals(Boolean.TRUE, le.invoke(null, 1, 1));
        assertEquals(Boolean.FALSE, le.invoke(null, 2, 1));

        Method eq = branchingMethod(Comparison.EQ);
        assertEquals(Boolean.FALSE, eq.invoke(null, 1, 2));
        assertEquals(Boolean.TRUE, eq.invoke(null, 1, 1));
        assertEquals(Boolean.FALSE, eq.invoke(null, 2, 1));

        Method ge = branchingMethod(Comparison.GE);
        assertEquals(Boolean.FALSE, ge.invoke(null, 1, 2));
        assertEquals(Boolean.TRUE, ge.invoke(null, 1, 1));
        assertEquals(Boolean.TRUE, ge.invoke(null, 2, 1));

        Method gt = branchingMethod(Comparison.GT);
        assertEquals(Boolean.FALSE, gt.invoke(null, 1, 2));
        assertEquals(Boolean.FALSE, gt.invoke(null, 1, 1));
        assertEquals(Boolean.TRUE, gt.invoke(null, 2, 1));

        Method ne = branchingMethod(Comparison.NE);
        assertEquals(Boolean.TRUE, ne.invoke(null, 1, 2));
        assertEquals(Boolean.FALSE, ne.invoke(null, 1, 1));
        assertEquals(Boolean.TRUE, ne.invoke(null, 2, 1));
    }

    private Method branchingMethod(Comparison comparison) throws Exception {
        /*
         * public static boolean call(int localA, int localB) {
         *   if (a comparison b) {
         *     return true;
         *   }
         *   return false;
         * }
         */
        reset();
        MethodId<?, Boolean> methodId = GENERATED.getMethod(
                TypeId.BOOLEAN, "call", TypeId.INT, TypeId.INT);
        Code code = dexMaker.declare(methodId, PUBLIC | STATIC);
        Local<Integer> localA = code.getParameter(0, TypeId.INT);
        Local<Integer> localB = code.getParameter(1, TypeId.INT);
        Local<Boolean> result = code.newLocal(TypeId.get(boolean.class));
        Label afterIf = new Label();
        Label ifBody = new Label();
        code.compare(comparison, ifBody, localA, localB);
        code.jump(afterIf);

        code.mark(ifBody);
        code.loadConstant(result, true);
        code.returnValue(result);

        code.mark(afterIf);
        code.loadConstant(result, false);
        code.returnValue(result);
        return getMethod();
    }

    public void testCastIntegerToInteger() throws Exception {
        Method intToLong = numericCastingMethod(int.class, long.class);
        assertEquals(0x0000000000000000L, intToLong.invoke(null, 0x00000000));
        assertEquals(0x000000007fffffffL, intToLong.invoke(null, 0x7fffffff));
        assertEquals(0xffffffff80000000L, intToLong.invoke(null, 0x80000000));
        assertEquals(0xffffffffffffffffL, intToLong.invoke(null, 0xffffffff));

        Method longToInt = numericCastingMethod(long.class, int.class);
        assertEquals(0x1234abcd, longToInt.invoke(null, 0x000000001234abcdL));
        assertEquals(0x1234abcd, longToInt.invoke(null, 0x123456781234abcdL));
        assertEquals(0x1234abcd, longToInt.invoke(null, 0xffffffff1234abcdL));

        Method intToShort = numericCastingMethod(int.class, short.class);
        assertEquals((short) 0x1234, intToShort.invoke(null, 0x00001234));
        assertEquals((short) 0x1234, intToShort.invoke(null, 0xabcd1234));
        assertEquals((short) 0x1234, intToShort.invoke(null, 0xffff1234));

        Method intToChar = numericCastingMethod(int.class, char.class);
        assertEquals((char) 0x1234, intToChar.invoke(null, 0x00001234));
        assertEquals((char) 0x1234, intToChar.invoke(null, 0xabcd1234));
        assertEquals((char) 0x1234, intToChar.invoke(null, 0xffff1234));

        Method intToByte = numericCastingMethod(int.class, byte.class);
        assertEquals((byte) 0x34, intToByte.invoke(null, 0x00000034));
        assertEquals((byte) 0x34, intToByte.invoke(null, 0xabcd1234));
        assertEquals((byte) 0x34, intToByte.invoke(null, 0xffffff34));
    }

    public void testCastIntegerToFloatingPoint() throws Exception {
        Method intToFloat = numericCastingMethod(int.class, float.class);
        assertEquals(0.0f, intToFloat.invoke(null, 0));
        assertEquals(-1.0f, intToFloat.invoke(null, -1));
        assertEquals(16777216f, intToFloat.invoke(null, 16777216));
        assertEquals(16777216f, intToFloat.invoke(null, 16777217)); // precision

        Method intToDouble = numericCastingMethod(int.class, double.class);
        assertEquals(0.0, intToDouble.invoke(null, 0));
        assertEquals(-1.0, intToDouble.invoke(null, -1));
        assertEquals(16777216.0, intToDouble.invoke(null, 16777216));
        assertEquals(16777217.0, intToDouble.invoke(null, 16777217));

        Method longToFloat = numericCastingMethod(long.class, float.class);
        assertEquals(0.0f, longToFloat.invoke(null, 0L));
        assertEquals(-1.0f, longToFloat.invoke(null, -1L));
        assertEquals(16777216f, longToFloat.invoke(null, 16777216L));
        assertEquals(16777216f, longToFloat.invoke(null, 16777217L));

        Method longToDouble = numericCastingMethod(long.class, double.class);
        assertEquals(0.0, longToDouble.invoke(null, 0L));
        assertEquals(-1.0, longToDouble.invoke(null, -1L));
        assertEquals(9007199254740992.0, longToDouble.invoke(null, 9007199254740992L));
        assertEquals(9007199254740992.0, longToDouble.invoke(null, 9007199254740993L)); // precision
    }

    public void testCastFloatingPointToInteger() throws Exception {
        Method floatToInt = numericCastingMethod(float.class, int.class);
        assertEquals(0, floatToInt.invoke(null, 0.0f));
        assertEquals(-1, floatToInt.invoke(null, -1.0f));
        assertEquals(Integer.MAX_VALUE, floatToInt.invoke(null, 10e15f));
        assertEquals(0, floatToInt.invoke(null, 0.5f));
        assertEquals(Integer.MIN_VALUE, floatToInt.invoke(null, Float.NEGATIVE_INFINITY));
        assertEquals(0, floatToInt.invoke(null, Float.NaN));

        Method floatToLong = numericCastingMethod(float.class, long.class);
        assertEquals(0L, floatToLong.invoke(null, 0.0f));
        assertEquals(-1L, floatToLong.invoke(null, -1.0f));
        assertEquals(10000000272564224L, floatToLong.invoke(null, 10e15f));
        assertEquals(0L, floatToLong.invoke(null, 0.5f));
        assertEquals(Long.MIN_VALUE, floatToLong.invoke(null, Float.NEGATIVE_INFINITY));
        assertEquals(0L, floatToLong.invoke(null, Float.NaN));

        Method doubleToInt = numericCastingMethod(double.class, int.class);
        assertEquals(0, doubleToInt.invoke(null, 0.0));
        assertEquals(-1, doubleToInt.invoke(null, -1.0));
        assertEquals(Integer.MAX_VALUE, doubleToInt.invoke(null, 10e15));
        assertEquals(0, doubleToInt.invoke(null, 0.5));
        assertEquals(Integer.MIN_VALUE, doubleToInt.invoke(null, Double.NEGATIVE_INFINITY));
        assertEquals(0, doubleToInt.invoke(null, Double.NaN));

        Method doubleToLong = numericCastingMethod(double.class, long.class);
        assertEquals(0L, doubleToLong.invoke(null, 0.0));
        assertEquals(-1L, doubleToLong.invoke(null, -1.0));
        assertEquals(10000000000000000L, doubleToLong.invoke(null, 10e15));
        assertEquals(0L, doubleToLong.invoke(null, 0.5));
        assertEquals(Long.MIN_VALUE, doubleToLong.invoke(null, Double.NEGATIVE_INFINITY));
        assertEquals(0L, doubleToLong.invoke(null, Double.NaN));
    }

    public void testCastFloatingPointToFloatingPoint() throws Exception {
        Method floatToDouble = numericCastingMethod(float.class, double.class);
        assertEquals(0.0, floatToDouble.invoke(null, 0.0f));
        assertEquals(-1.0, floatToDouble.invoke(null, -1.0f));
        assertEquals(0.5, floatToDouble.invoke(null, 0.5f));
        assertEquals(Double.NEGATIVE_INFINITY, floatToDouble.invoke(null, Float.NEGATIVE_INFINITY));
        assertEquals(Double.NaN, floatToDouble.invoke(null, Float.NaN));

        Method doubleToFloat = numericCastingMethod(double.class, float.class);
        assertEquals(0.0f, doubleToFloat.invoke(null, 0.0));
        assertEquals(-1.0f, doubleToFloat.invoke(null, -1.0));
        assertEquals(0.5f, doubleToFloat.invoke(null, 0.5));
        assertEquals(Float.NEGATIVE_INFINITY, doubleToFloat.invoke(null, Double.NEGATIVE_INFINITY));
        assertEquals(Float.NaN, doubleToFloat.invoke(null, Double.NaN));
    }

    private Method numericCastingMethod(Class<?> source, Class<?> target)
            throws Exception {
        /*
         * public static short call(int source) {
         *   short casted = (short) source;
         *   return casted;
         * }
         */
        reset();
        TypeId<?> sourceType = TypeId.get(source);
        TypeId<?> targetType = TypeId.get(target);
        MethodId<?, ?> methodId = GENERATED.getMethod(targetType, "call", sourceType);
        Code code = dexMaker.declare(methodId, PUBLIC | STATIC);
        Local<?> localSource = code.getParameter(0, sourceType);
        Local<?> localCasted = code.newLocal(targetType);
        code.cast(localCasted, localSource);
        code.returnValue(localCasted);
        return getMethod();
    }

    public void testNot() throws Exception {
        Method notInteger = notMethod(int.class);
        assertEquals(0xffffffff, notInteger.invoke(null, 0x00000000));
        assertEquals(0x00000000, notInteger.invoke(null, 0xffffffff));
        assertEquals(0xedcba987, notInteger.invoke(null, 0x12345678));

        Method notLong = notMethod(long.class);
        assertEquals(0xffffffffffffffffL, notLong.invoke(null, 0x0000000000000000L));
        assertEquals(0x0000000000000000L, notLong.invoke(null, 0xffffffffffffffffL));
        assertEquals(0x98765432edcba987L, notLong.invoke(null, 0x6789abcd12345678L));
    }

    private <T> Method notMethod(Class<T> source) throws Exception {
        /*
         * public static short call(int source) {
         *   source = ~source;
         *   return not;
         * }
         */
        reset();
        TypeId<T> valueType = TypeId.get(source);
        MethodId<?, T> methodId = GENERATED.getMethod(valueType, "call", valueType);
        Code code = dexMaker.declare(methodId, PUBLIC | STATIC);
        Local<T> localSource = code.getParameter(0, valueType);
        code.op(UnaryOp.NOT, localSource, localSource);
        code.returnValue(localSource);
        return getMethod();
    }

    public void testNegate() throws Exception {
        Method negateInteger = negateMethod(int.class);
        assertEquals(0, negateInteger.invoke(null, 0));
        assertEquals(-1, negateInteger.invoke(null, 1));
        assertEquals(Integer.MIN_VALUE, negateInteger.invoke(null, Integer.MIN_VALUE));

        Method negateLong = negateMethod(long.class);
        assertEquals(0L, negateLong.invoke(null, 0));
        assertEquals(-1L, negateLong.invoke(null, 1));
        assertEquals(Long.MIN_VALUE, negateLong.invoke(null, Long.MIN_VALUE));

        Method negateFloat = negateMethod(float.class);
        assertEquals(-0.0f, negateFloat.invoke(null, 0.0f));
        assertEquals(-1.0f, negateFloat.invoke(null, 1.0f));
        assertEquals(Float.NaN, negateFloat.invoke(null, Float.NaN));
        assertEquals(Float.POSITIVE_INFINITY, negateFloat.invoke(null, Float.NEGATIVE_INFINITY));

        Method negateDouble = negateMethod(double.class);
        assertEquals(-0.0, negateDouble.invoke(null, 0.0));
        assertEquals(-1.0, negateDouble.invoke(null, 1.0));
        assertEquals(Double.NaN, negateDouble.invoke(null, Double.NaN));
        assertEquals(Double.POSITIVE_INFINITY, negateDouble.invoke(null, Double.NEGATIVE_INFINITY));
    }

    private <T> Method negateMethod(Class<T> source) throws Exception {
        /*
         * public static short call(int source) {
         *   source = -source;
         *   return not;
         * }
         */
        reset();
        TypeId<T> valueType = TypeId.get(source);
        MethodId<?, T> methodId = GENERATED.getMethod(valueType, "call", valueType);
        Code code = dexMaker.declare(methodId, PUBLIC | STATIC);
        Local<T> localSource = code.getParameter(0, valueType);
        code.op(UnaryOp.NEGATE, localSource, localSource);
        code.returnValue(localSource);
        return getMethod();
    }

    public void testIntBinaryOps() throws Exception {
        Method add = binaryOpMethod(int.class, BinaryOp.ADD);
        assertEquals(79, add.invoke(null, 75, 4));

        Method subtract = binaryOpMethod(int.class, BinaryOp.SUBTRACT);
        assertEquals(71, subtract.invoke(null, 75, 4));

        Method multiply = binaryOpMethod(int.class, BinaryOp.MULTIPLY);
        assertEquals(300, multiply.invoke(null, 75, 4));

        Method divide = binaryOpMethod(int.class, BinaryOp.DIVIDE);
        assertEquals(18, divide.invoke(null, 75, 4));
        try {
            divide.invoke(null, 75, 0);
            fail();
        } catch (InvocationTargetException expected) {
            assertEquals(ArithmeticException.class, expected.getCause().getClass());
        }

        Method remainder = binaryOpMethod(int.class, BinaryOp.REMAINDER);
        assertEquals(3, remainder.invoke(null, 75, 4));
        try {
            remainder.invoke(null, 75, 0);
            fail();
        } catch (InvocationTargetException expected) {
            assertEquals(ArithmeticException.class, expected.getCause().getClass());
        }

        Method and = binaryOpMethod(int.class, BinaryOp.AND);
        assertEquals(0xff000000, and.invoke(null, 0xff00ff00, 0xffff0000));

        Method or = binaryOpMethod(int.class, BinaryOp.OR);
        assertEquals(0xffffff00, or.invoke(null, 0xff00ff00, 0xffff0000));

        Method xor = binaryOpMethod(int.class, BinaryOp.XOR);
        assertEquals(0x00ffff00, xor.invoke(null, 0xff00ff00, 0xffff0000));

        Method shiftLeft = binaryOpMethod(int.class, BinaryOp.SHIFT_LEFT);
        assertEquals(0xcd123400, shiftLeft.invoke(null, 0xabcd1234, 8));

        Method shiftRight = binaryOpMethod(int.class, BinaryOp.SHIFT_RIGHT);
        assertEquals(0xffabcd12, shiftRight.invoke(null, 0xabcd1234, 8));

        Method unsignedShiftRight = binaryOpMethod(int.class,
                BinaryOp.UNSIGNED_SHIFT_RIGHT);
        assertEquals(0x00abcd12, unsignedShiftRight.invoke(null, 0xabcd1234, 8));
    }

    public void testLongBinaryOps() throws Exception {
        Method add = binaryOpMethod(long.class, BinaryOp.ADD);
        assertEquals(79L, add.invoke(null, 75L, 4L));

        Method subtract = binaryOpMethod(long.class, BinaryOp.SUBTRACT);
        assertEquals(71L, subtract.invoke(null, 75L, 4L));

        Method multiply = binaryOpMethod(long.class, BinaryOp.MULTIPLY);
        assertEquals(300L, multiply.invoke(null, 75L, 4L));

        Method divide = binaryOpMethod(long.class, BinaryOp.DIVIDE);
        assertEquals(18L, divide.invoke(null, 75L, 4L));
        try {
            divide.invoke(null, 75L, 0L);
            fail();
        } catch (InvocationTargetException expected) {
            assertEquals(ArithmeticException.class, expected.getCause().getClass());
        }

        Method remainder = binaryOpMethod(long.class, BinaryOp.REMAINDER);
        assertEquals(3L, remainder.invoke(null, 75L, 4L));
        try {
            remainder.invoke(null, 75L, 0L);
            fail();
        } catch (InvocationTargetException expected) {
            assertEquals(ArithmeticException.class, expected.getCause().getClass());
        }

        Method and = binaryOpMethod(long.class, BinaryOp.AND);
        assertEquals(0xff00ff0000000000L,
                and.invoke(null, 0xff00ff00ff00ff00L, 0xffffffff00000000L));

        Method or = binaryOpMethod(long.class, BinaryOp.OR);
        assertEquals(0xffffffffff00ff00L,
                or.invoke(null, 0xff00ff00ff00ff00L, 0xffffffff00000000L));

        Method xor = binaryOpMethod(long.class, BinaryOp.XOR);
        assertEquals(0x00ff00ffff00ff00L,
                xor.invoke(null, 0xff00ff00ff00ff00L, 0xffffffff00000000L));

        Method shiftLeft = binaryOpMethod(long.class, BinaryOp.SHIFT_LEFT);
        assertEquals(0xcdef012345678900L, shiftLeft.invoke(null, 0xabcdef0123456789L, 8L));

        Method shiftRight = binaryOpMethod(long.class, BinaryOp.SHIFT_RIGHT);
        assertEquals(0xffabcdef01234567L, shiftRight.invoke(null, 0xabcdef0123456789L, 8L));

        Method unsignedShiftRight = binaryOpMethod(long.class,
                BinaryOp.UNSIGNED_SHIFT_RIGHT);
        assertEquals(0x00abcdef01234567L, unsignedShiftRight.invoke(null, 0xabcdef0123456789L, 8L));
    }

    public void testFloatBinaryOps() throws Exception {
        Method add = binaryOpMethod(float.class, BinaryOp.ADD);
        assertEquals(6.75f, add.invoke(null, 5.5f, 1.25f));

        Method subtract = binaryOpMethod(float.class, BinaryOp.SUBTRACT);
        assertEquals(4.25f, subtract.invoke(null, 5.5f, 1.25f));

        Method multiply = binaryOpMethod(float.class, BinaryOp.MULTIPLY);
        assertEquals(6.875f, multiply.invoke(null, 5.5f, 1.25f));

        Method divide = binaryOpMethod(float.class, BinaryOp.DIVIDE);
        assertEquals(4.4f, divide.invoke(null, 5.5f, 1.25f));
        assertEquals(Float.POSITIVE_INFINITY, divide.invoke(null, 5.5f, 0.0f));

        Method remainder = binaryOpMethod(float.class, BinaryOp.REMAINDER);
        assertEquals(0.5f, remainder.invoke(null, 5.5f, 1.25f));
        assertEquals(Float.NaN, remainder.invoke(null, 5.5f, 0.0f));
    }

    public void testDoubleBinaryOps() throws Exception {
        Method add = binaryOpMethod(double.class, BinaryOp.ADD);
        assertEquals(6.75, add.invoke(null, 5.5, 1.25));

        Method subtract = binaryOpMethod(double.class, BinaryOp.SUBTRACT);
        assertEquals(4.25, subtract.invoke(null, 5.5, 1.25));

        Method multiply = binaryOpMethod(double.class, BinaryOp.MULTIPLY);
        assertEquals(6.875, multiply.invoke(null, 5.5, 1.25));

        Method divide = binaryOpMethod(double.class, BinaryOp.DIVIDE);
        assertEquals(4.4, divide.invoke(null, 5.5, 1.25));
        assertEquals(Double.POSITIVE_INFINITY, divide.invoke(null, 5.5, 0.0));

        Method remainder = binaryOpMethod(double.class, BinaryOp.REMAINDER);
        assertEquals(0.5, remainder.invoke(null, 5.5, 1.25));
        assertEquals(Double.NaN, remainder.invoke(null, 5.5, 0.0));
    }

    private <T> Method binaryOpMethod(Class<T> valueClass, BinaryOp op)
            throws Exception {
        /*
         * public static int binaryOp(int a, int b) {
         *   int result = a + b;
         *   return result;
         * }
         */
        reset();
        TypeId<T> valueType = TypeId.get(valueClass);
        MethodId<?, T> methodId = GENERATED.getMethod(valueType, "call", valueType, valueType);
        Code code = dexMaker.declare(methodId, PUBLIC | STATIC);
        Local<T> localA = code.getParameter(0, valueType);
        Local<T> localB = code.getParameter(1, valueType);
        Local<T> localResult = code.newLocal(valueType);
        code.op(op, localResult, localA, localB);
        code.returnValue(localResult);
        return getMethod();
    }

    public void testReadAndWriteInstanceFields() throws Exception {
        Instance instance = new Instance();

        Method intSwap = instanceSwapMethod(int.class, "intValue");
        instance.intValue = 5;
        assertEquals(5, intSwap.invoke(null, instance, 10));
        assertEquals(10, instance.intValue);

        Method longSwap = instanceSwapMethod(long.class, "longValue");
        instance.longValue = 500L;
        assertEquals(500L, longSwap.invoke(null, instance, 1234L));
        assertEquals(1234L, instance.longValue);

        Method booleanSwap = instanceSwapMethod(boolean.class, "booleanValue");
        instance.booleanValue = false;
        assertEquals(false, booleanSwap.invoke(null, instance, true));
        assertEquals(true, instance.booleanValue);

        Method floatSwap = instanceSwapMethod(float.class, "floatValue");
        instance.floatValue = 1.5f;
        assertEquals(1.5f, floatSwap.invoke(null, instance, 0.5f));
        assertEquals(0.5f, instance.floatValue);

        Method doubleSwap = instanceSwapMethod(double.class, "doubleValue");
        instance.doubleValue = 155.5;
        assertEquals(155.5, doubleSwap.invoke(null, instance, 266.6));
        assertEquals(266.6, instance.doubleValue);

        Method objectSwap = instanceSwapMethod(Object.class, "objectValue");
        instance.objectValue = "before";
        assertEquals("before", objectSwap.invoke(null, instance, "after"));
        assertEquals("after", instance.objectValue);

        Method byteSwap = instanceSwapMethod(byte.class, "byteValue");
        instance.byteValue = 0x35;
        assertEquals((byte) 0x35, byteSwap.invoke(null, instance, (byte) 0x64));
        assertEquals((byte) 0x64, instance.byteValue);

        Method charSwap = instanceSwapMethod(char.class, "charValue");
        instance.charValue = 'A';
        assertEquals('A', charSwap.invoke(null, instance, 'B'));
        assertEquals('B', instance.charValue);

        Method shortSwap = instanceSwapMethod(short.class, "shortValue");
        instance.shortValue = (short) 0xabcd;
        assertEquals((short) 0xabcd, shortSwap.invoke(null, instance, (short) 0x1234));
        assertEquals((short) 0x1234, instance.shortValue);
    }

    public class Instance {
        public int intValue;
        public long longValue;
        public float floatValue;
        public double doubleValue;
        public Object objectValue;
        public boolean booleanValue;
        public byte byteValue;
        public char charValue;
        public short shortValue;
    }

    private <V> Method instanceSwapMethod(
            Class<V> valueClass, String fieldName) throws Exception {
        /*
         * public static int call(Instance instance, int newValue) {
         *   int oldValue = instance.intValue;
         *   instance.intValue = newValue;
         *   return oldValue;
         * }
         */
        reset();
        TypeId<V> valueType = TypeId.get(valueClass);
        TypeId<Instance> objectType = TypeId.get(Instance.class);
        FieldId<Instance, V> fieldId = objectType.getField(valueType, fieldName);
        MethodId<?, V> methodId = GENERATED.getMethod(valueType, "call", objectType, valueType);
        Code code = dexMaker.declare(methodId, PUBLIC | STATIC);
        Local<Instance> localInstance = code.getParameter(0, objectType);
        Local<V> localNewValue = code.getParameter(1, valueType);
        Local<V> localOldValue = code.newLocal(valueType);
        code.iget(fieldId, localOldValue, localInstance);
        code.iput(fieldId, localInstance, localNewValue);
        code.returnValue(localOldValue);
        return getMethod();
    }

    public void testReadAndWriteStaticFields() throws Exception {
        Method intSwap = staticSwapMethod(int.class, "intValue");
        Static.intValue = 5;
        assertEquals(5, intSwap.invoke(null, 10));
        assertEquals(10, Static.intValue);

        Method longSwap = staticSwapMethod(long.class, "longValue");
        Static.longValue = 500L;
        assertEquals(500L, longSwap.invoke(null, 1234L));
        assertEquals(1234L, Static.longValue);

        Method booleanSwap = staticSwapMethod(boolean.class, "booleanValue");
        Static.booleanValue = false;
        assertEquals(false, booleanSwap.invoke(null, true));
        assertEquals(true, Static.booleanValue);

        Method floatSwap = staticSwapMethod(float.class, "floatValue");
        Static.floatValue = 1.5f;
        assertEquals(1.5f, floatSwap.invoke(null, 0.5f));
        assertEquals(0.5f, Static.floatValue);

        Method doubleSwap = staticSwapMethod(double.class, "doubleValue");
        Static.doubleValue = 155.5;
        assertEquals(155.5, doubleSwap.invoke(null, 266.6));
        assertEquals(266.6, Static.doubleValue);

        Method objectSwap = staticSwapMethod(Object.class, "objectValue");
        Static.objectValue = "before";
        assertEquals("before", objectSwap.invoke(null, "after"));
        assertEquals("after", Static.objectValue);

        Method byteSwap = staticSwapMethod(byte.class, "byteValue");
        Static.byteValue = 0x35;
        assertEquals((byte) 0x35, byteSwap.invoke(null, (byte) 0x64));
        assertEquals((byte) 0x64, Static.byteValue);

        Method charSwap = staticSwapMethod(char.class, "charValue");
        Static.charValue = 'A';
        assertEquals('A', charSwap.invoke(null, 'B'));
        assertEquals('B', Static.charValue);

        Method shortSwap = staticSwapMethod(short.class, "shortValue");
        Static.shortValue = (short) 0xabcd;
        assertEquals((short) 0xabcd, shortSwap.invoke(null, (short) 0x1234));
        assertEquals((short) 0x1234, Static.shortValue);
    }

    public static class Static {
        public static int intValue;
        public static long longValue;
        public static float floatValue;
        public static double doubleValue;
        public static Object objectValue;
        public static boolean booleanValue;
        public static byte byteValue;
        public static char charValue;
        public static short shortValue;
    }

    private <V> Method staticSwapMethod(Class<V> valueClass, String fieldName)
            throws Exception {
        /*
         * public static int call(int newValue) {
         *   int oldValue = Static.intValue;
         *   Static.intValue = newValue;
         *   return oldValue;
         * }
         */
        reset();
        TypeId<V> valueType = TypeId.get(valueClass);
        TypeId<Static> objectType = TypeId.get(Static.class);
        FieldId<Static, V> fieldId = objectType.getField(valueType, fieldName);
        MethodId<?, V> methodId = GENERATED.getMethod(valueType, "call", valueType);
        Code code = dexMaker.declare(methodId, PUBLIC | STATIC);
        Local<V> localNewValue = code.getParameter(0, valueType);
        Local<V> localOldValue = code.newLocal(valueType);
        code.sget(fieldId, localOldValue);
        code.sput(fieldId, localNewValue);
        code.returnValue(localOldValue);
        return getMethod();
    }

    public void testTypeCast() throws Exception {
        /*
         * public static String call(Object o) {
         *   String s = (String) o;
         * }
         */
        MethodId<?, String> methodId = GENERATED.getMethod(TypeId.STRING, "call", TypeId.OBJECT);
        Code code = dexMaker.declare(methodId, PUBLIC | STATIC);
        Local<Object> localObject = code.getParameter(0, TypeId.OBJECT);
        Local<String> localString = code.newLocal(TypeId.STRING);
        code.cast(localString, localObject);
        code.returnValue(localString);

        Method method = getMethod();
        assertEquals("s", method.invoke(null, "s"));
        assertEquals(null, method.invoke(null, (String) null));
        try {
            method.invoke(null, 5);
            fail();
        } catch (InvocationTargetException expected) {
            assertEquals(ClassCastException.class, expected.getCause().getClass());
        }
    }

    public void testInstanceOf() throws Exception {
        /*
         * public static boolean call(Object o) {
         *   boolean result = o instanceof String;
         *   return result;
         * }
         */
        MethodId<?, Boolean> methodId = GENERATED.getMethod(TypeId.BOOLEAN, "call", TypeId.OBJECT);
        Code code = dexMaker.declare(methodId, PUBLIC | STATIC);
        Local<Object> localObject = code.getParameter(0, TypeId.OBJECT);
        Local<Boolean> localResult = code.newLocal(TypeId.BOOLEAN);
        code.instanceOfType(localResult, localObject, TypeId.STRING);
        code.returnValue(localResult);

        Method method = getMethod();
        assertEquals(true, method.invoke(null, "s"));
        assertEquals(false, method.invoke(null, (String) null));
        assertEquals(false, method.invoke(null, 5));
    }

    /**
     * Tests that we can construct a for loop.
     */
    public void testForLoop() throws Exception {
        /*
         * public static int call(int count) {
         *   int result = 1;
         *   for (int i = 0; i < count; i += 1) {
         *     result = result * 2;
         *   }
         *   return result;
         * }
         */
        MethodId<?, Integer> methodId = GENERATED.getMethod(TypeId.INT, "call", TypeId.INT);
        Code code = dexMaker.declare(methodId, PUBLIC | STATIC);
        Local<Integer> localCount = code.getParameter(0, TypeId.INT);
        Local<Integer> localResult = code.newLocal(TypeId.INT);
        Local<Integer> localI = code.newLocal(TypeId.INT);
        Local<Integer> local1 = code.newLocal(TypeId.INT);
        Local<Integer> local2 = code.newLocal(TypeId.INT);
        code.loadConstant(local1, 1);
        code.loadConstant(local2, 2);
        code.loadConstant(localResult, 1);
        code.loadConstant(localI, 0);
        Label loopCondition = new Label();
        Label loopBody = new Label();
        Label afterLoop = new Label();
        code.mark(loopCondition);
        code.compare(Comparison.LT, loopBody, localI, localCount);
        code.jump(afterLoop);
        code.mark(loopBody);
        code.op(BinaryOp.MULTIPLY, localResult, localResult, local2);
        code.op(BinaryOp.ADD, localI, localI, local1);
        code.jump(loopCondition);
        code.mark(afterLoop);
        code.returnValue(localResult);

        Method pow2 = getMethod();
        assertEquals(1, pow2.invoke(null, 0));
        assertEquals(2, pow2.invoke(null, 1));
        assertEquals(4, pow2.invoke(null, 2));
        assertEquals(8, pow2.invoke(null, 3));
        assertEquals(16, pow2.invoke(null, 4));
    }

    /**
     * Tests that we can construct a while loop.
     */
    public void testWhileLoop() throws Exception {
        /*
         * public static int call(int max) {
         *   int result = 1;
         *   while (result < max) {
         *     result = result * 2;
         *   }
         *   return result;
         * }
         */
        MethodId<?, Integer> methodId = GENERATED.getMethod(TypeId.INT, "call", TypeId.INT);
        Code code = dexMaker.declare(methodId, PUBLIC | STATIC);
        Local<Integer> localMax = code.getParameter(0, TypeId.INT);
        Local<Integer> localResult = code.newLocal(TypeId.INT);
        Local<Integer> local2 = code.newLocal(TypeId.INT);
        code.loadConstant(localResult, 1);
        code.loadConstant(local2, 2);
        Label loopCondition = new Label();
        Label loopBody = new Label();
        Label afterLoop = new Label();
        code.mark(loopCondition);
        code.compare(Comparison.LT, loopBody, localResult, localMax);
        code.jump(afterLoop);
        code.mark(loopBody);
        code.op(BinaryOp.MULTIPLY, localResult, localResult, local2);
        code.jump(loopCondition);
        code.mark(afterLoop);
        code.returnValue(localResult);

        Method ceilPow2 = getMethod();
        assertEquals(1, ceilPow2.invoke(null, 1));
        assertEquals(2, ceilPow2.invoke(null, 2));
        assertEquals(4, ceilPow2.invoke(null, 3));
        assertEquals(16, ceilPow2.invoke(null, 10));
        assertEquals(128, ceilPow2.invoke(null, 100));
        assertEquals(1024, ceilPow2.invoke(null, 1000));
    }

    public void testIfElseBlock() throws Exception {
        /*
         * public static int call(int a, int b, int c) {
         *   if (a < b) {
         *     if (a < c) {
         *       return a;
         *     } else {
         *       return c;
         *     }
         *   } else if (b < c) {
         *     return b;
         *   } else {
         *     return c;
         *   }
         * }
         */
        MethodId<?, Integer> methodId = GENERATED.getMethod(
                TypeId.INT, "call", TypeId.INT, TypeId.INT, TypeId.INT);
        Code code = dexMaker.declare(methodId, PUBLIC | STATIC);
        Local<Integer> localA = code.getParameter(0, TypeId.INT);
        Local<Integer> localB = code.getParameter(1, TypeId.INT);
        Local<Integer> localC = code.getParameter(2, TypeId.INT);
        Label aLessThanB = new Label();
        Label aLessThanC = new Label();
        Label bLessThanC = new Label();
        code.compare(Comparison.LT, aLessThanB, localA, localB);
        code.compare(Comparison.LT, bLessThanC, localB, localC);
        code.returnValue(localC);
        // (a < b)
        code.mark(aLessThanB);
        code.compare(Comparison.LT, aLessThanC, localA, localC);
        code.returnValue(localC);
        // (a < c)
        code.mark(aLessThanC);
        code.returnValue(localA);
        // (b < c)
        code.mark(bLessThanC);
        code.returnValue(localB);

        Method min = getMethod();
        assertEquals(1, min.invoke(null, 1, 2, 3));
        assertEquals(1, min.invoke(null, 2, 3, 1));
        assertEquals(1, min.invoke(null, 2, 1, 3));
        assertEquals(1, min.invoke(null, 3, 2, 1));
    }

    public void testRecursion() throws Exception {
        /*
         * public static int call(int a) {
         *   if (a < 2) {
         *     return a;
         *   }
         *   a -= 1;
         *   int x = call(a)
         *   a -= 1;
         *   int y = call(a);
         *   int result = x + y;
         *   return result;
         * }
         */
        MethodId<?, Integer> methodId = GENERATED.getMethod(TypeId.INT, "call", TypeId.INT);
        Code code = dexMaker.declare(methodId, PUBLIC | STATIC);
        Local<Integer> localA = code.getParameter(0, TypeId.INT);
        Local<Integer> local1 = code.newLocal(TypeId.INT);
        Local<Integer> local2 = code.newLocal(TypeId.INT);
        Local<Integer> localX = code.newLocal(TypeId.INT);
        Local<Integer> localY = code.newLocal(TypeId.INT);
        Local<Integer> localResult = code.newLocal(TypeId.INT);
        Label baseCase = new Label();
        code.loadConstant(local1, 1);
        code.loadConstant(local2, 2);
        code.compare(Comparison.LT, baseCase, localA, local2);
        code.op(BinaryOp.SUBTRACT, localA, localA, local1);
        code.invokeStatic(methodId, localX, localA);
        code.op(BinaryOp.SUBTRACT, localA, localA, local1);
        code.invokeStatic(methodId, localY, localA);
        code.op(BinaryOp.ADD, localResult, localX, localY);
        code.returnValue(localResult);
        code.mark(baseCase);
        code.returnValue(localA);

        Method fib = getMethod();
        assertEquals(0, fib.invoke(null, 0));
        assertEquals(1, fib.invoke(null, 1));
        assertEquals(1, fib.invoke(null, 2));
        assertEquals(2, fib.invoke(null, 3));
        assertEquals(3, fib.invoke(null, 4));
        assertEquals(5, fib.invoke(null, 5));
        assertEquals(8, fib.invoke(null, 6));
    }

    public void testCatchExceptions() throws Exception {
        /*
         * public static String call(int i) {
         *   try {
         *     DexMakerTest.thrower(i);
         *     return "NONE";
         *   } catch (IllegalArgumentException e) {
         *     return "IAE";
         *   } catch (IllegalStateException e) {
         *     return "ISE";
         *   } catch (RuntimeException e) {
         *     return "RE";
         *   }
         */
        MethodId<?, String> methodId = GENERATED.getMethod(TypeId.STRING, "call", TypeId.INT);
        Code code = dexMaker.declare(methodId, PUBLIC | STATIC);
        Local<Integer> localI = code.getParameter(0, TypeId.INT);
        Local<String> result = code.newLocal(TypeId.STRING);
        Label catchIae = new Label();
        Label catchIse = new Label();
        Label catchRe = new Label();

        code.addCatchClause(TypeId.get(IllegalArgumentException.class), catchIae);
        code.addCatchClause(TypeId.get(IllegalStateException.class), catchIse);
        code.addCatchClause(TypeId.get(RuntimeException.class), catchRe);
        MethodId<?, ?> thrower = TEST_TYPE.getMethod(TypeId.VOID, "thrower", TypeId.INT);
        code.invokeStatic(thrower, null, localI);
        code.loadConstant(result, "NONE");
        code.returnValue(result);

        code.mark(catchIae);
        code.loadConstant(result, "IAE");
        code.returnValue(result);

        code.mark(catchIse);
        code.loadConstant(result, "ISE");
        code.returnValue(result);

        code.mark(catchRe);
        code.loadConstant(result, "RE");
        code.returnValue(result);

        Method method = getMethod();
        assertEquals("NONE", method.invoke(null, 0));
        assertEquals("IAE", method.invoke(null, 1));
        assertEquals("ISE", method.invoke(null, 2));
        assertEquals("RE", method.invoke(null, 3));
        try {
            method.invoke(null, 4);
            fail();
        } catch (InvocationTargetException expected) {
            assertEquals(IOException.class, expected.getCause().getClass());
        }
    }

    @SuppressWarnings("unused") // called by generated code
    public static void thrower(int a) throws Exception {
        switch (a) {
        case 0:
            return;
        case 1:
            throw new IllegalArgumentException();
        case 2:
            throw new IllegalStateException();
        case 3:
            throw new UnsupportedOperationException();
        case 4:
            throw new IOException();
        default:
            throw new AssertionError();
        }
    }

    public void testNestedCatchClauses() throws Exception {
        /*
         * public static String call(int a, int b, int c) {
         *   try {
         *     DexMakerTest.thrower(a);
         *     try {
         *       DexMakerTest.thrower(b);
         *     } catch (IllegalArgumentException) {
         *       return "INNER";
         *     }
         *     DexMakerTest.thrower(c);
         *     return "NONE";
         *   } catch (IllegalArgumentException e) {
         *     return "OUTER";
         *   }
         */
        MethodId<?, String> methodId = GENERATED.getMethod(
                TypeId.STRING, "call", TypeId.INT, TypeId.INT, TypeId.INT);
        Code code = dexMaker.declare(methodId, PUBLIC | STATIC);
        Local<Integer> localA = code.getParameter(0, TypeId.INT);
        Local<Integer> localB = code.getParameter(1, TypeId.INT);
        Local<Integer> localC = code.getParameter(2, TypeId.INT);
        Local<String> localResult = code.newLocal(TypeId.STRING);
        Label catchInner = new Label();
        Label catchOuter = new Label();

        TypeId<IllegalArgumentException> iaeType = TypeId.get(IllegalArgumentException.class);
        code.addCatchClause(iaeType, catchOuter);

        MethodId<?, ?> thrower = TEST_TYPE.getMethod(TypeId.VOID, "thrower", TypeId.INT);
        code.invokeStatic(thrower, null, localA);

        // for the inner catch clause, we stash the old label and put it back afterwards.
        Label previousLabel = code.removeCatchClause(iaeType);
        code.addCatchClause(iaeType, catchInner);
        code.invokeStatic(thrower, null, localB);
        code.removeCatchClause(iaeType);
        code.addCatchClause(iaeType, previousLabel);
        code.invokeStatic(thrower, null, localC);
        code.loadConstant(localResult, "NONE");
        code.returnValue(localResult);

        code.mark(catchInner);
        code.loadConstant(localResult, "INNER");
        code.returnValue(localResult);

        code.mark(catchOuter);
        code.loadConstant(localResult, "OUTER");
        code.returnValue(localResult);

        Method method = getMethod();
        assertEquals("OUTER", method.invoke(null, 1, 0, 0));
        assertEquals("INNER", method.invoke(null, 0, 1, 0));
        assertEquals("OUTER", method.invoke(null, 0, 0, 1));
        assertEquals("NONE", method.invoke(null, 0, 0, 0));
    }

    public void testThrow() throws Exception {
        /*
         * public static void call() {
         *   throw new IllegalStateException();
         * }
         */
        MethodId<?, Void> methodId = GENERATED.getMethod(TypeId.VOID, "call");
        Code code = dexMaker.declare(methodId, PUBLIC | STATIC);
        TypeId<IllegalStateException> iseType = TypeId.get(IllegalStateException.class);
        MethodId<IllegalStateException, Void> iseConstructor = iseType.getConstructor();
        Local<IllegalStateException> localIse = code.newLocal(iseType);
        code.newInstance(localIse, iseConstructor);
        code.throwValue(localIse);

        try {
            getMethod().invoke(null);
            fail();
        } catch (InvocationTargetException expected) {
            assertEquals(IllegalStateException.class, expected.getCause().getClass());
        }
    }

    public void testUnusedParameters() throws Exception {
        /*
         * public static void call(int unused1, long unused2, long unused3) {}
         */
        MethodId<?, Void> methodId = GENERATED.getMethod(
                TypeId.VOID, "call", TypeId.INT, TypeId.LONG, TypeId.LONG);
        Code code = dexMaker.declare(methodId, PUBLIC | STATIC);
        code.returnVoid();
        getMethod().invoke(null, 1, 2, 3);
    }

    public void testFloatingPointCompare() throws Exception {
        Method floatG = floatingPointCompareMethod(TypeId.FLOAT, 1);
        assertEquals(-1, floatG.invoke(null, 1.0f, Float.POSITIVE_INFINITY));
        assertEquals(-1, floatG.invoke(null, 1.0f, 2.0f));
        assertEquals(0, floatG.invoke(null, 1.0f, 1.0f));
        assertEquals(1, floatG.invoke(null, 2.0f, 1.0f));
        assertEquals(1, floatG.invoke(null, 1.0f, Float.NaN));
        assertEquals(1, floatG.invoke(null, Float.NaN, 1.0f));
        assertEquals(1, floatG.invoke(null, Float.NaN, Float.NaN));
        assertEquals(1, floatG.invoke(null, Float.NaN, Float.POSITIVE_INFINITY));

        Method floatL = floatingPointCompareMethod(TypeId.FLOAT, -1);
        assertEquals(-1, floatG.invoke(null, 1.0f, Float.POSITIVE_INFINITY));
        assertEquals(-1, floatL.invoke(null, 1.0f, 2.0f));
        assertEquals(0, floatL.invoke(null, 1.0f, 1.0f));
        assertEquals(1, floatL.invoke(null, 2.0f, 1.0f));
        assertEquals(-1, floatL.invoke(null, 1.0f, Float.NaN));
        assertEquals(-1, floatL.invoke(null, Float.NaN, 1.0f));
        assertEquals(-1, floatL.invoke(null, Float.NaN, Float.NaN));
        assertEquals(-1, floatL.invoke(null, Float.NaN, Float.POSITIVE_INFINITY));

        Method doubleG = floatingPointCompareMethod(TypeId.DOUBLE, 1);
        assertEquals(-1, doubleG.invoke(null, 1.0, Double.POSITIVE_INFINITY));
        assertEquals(-1, doubleG.invoke(null, 1.0, 2.0));
        assertEquals(0, doubleG.invoke(null, 1.0, 1.0));
        assertEquals(1, doubleG.invoke(null, 2.0, 1.0));
        assertEquals(1, doubleG.invoke(null, 1.0, Double.NaN));
        assertEquals(1, doubleG.invoke(null, Double.NaN, 1.0));
        assertEquals(1, doubleG.invoke(null, Double.NaN, Double.NaN));
        assertEquals(1, doubleG.invoke(null, Double.NaN, Double.POSITIVE_INFINITY));

        Method doubleL = floatingPointCompareMethod(TypeId.DOUBLE, -1);
        assertEquals(-1, doubleL.invoke(null, 1.0, Double.POSITIVE_INFINITY));
        assertEquals(-1, doubleL.invoke(null, 1.0, 2.0));
        assertEquals(0, doubleL.invoke(null, 1.0, 1.0));
        assertEquals(1, doubleL.invoke(null, 2.0, 1.0));
        assertEquals(-1, doubleL.invoke(null, 1.0, Double.NaN));
        assertEquals(-1, doubleL.invoke(null, Double.NaN, 1.0));
        assertEquals(-1, doubleL.invoke(null, Double.NaN, Double.NaN));
        assertEquals(-1, doubleL.invoke(null, Double.NaN, Double.POSITIVE_INFINITY));
    }

    private <T extends Number> Method floatingPointCompareMethod(
            TypeId<T> valueType, int nanValue) throws Exception {
        /*
         * public static int call(float a, float b) {
         *     int result = a <=> b;
         *     return result;
         * }
         */
        reset();
        MethodId<?, Integer> methodId = GENERATED.getMethod(
                TypeId.INT, "call", valueType, valueType);
        Code code = dexMaker.declare(methodId, PUBLIC | STATIC);
        Local<T> localA = code.getParameter(0, valueType);
        Local<T> localB = code.getParameter(1, valueType);
        Local<Integer> localResult = code.newLocal(TypeId.INT);
        code.compareFloatingPoint(localResult, localA, localB, nanValue);
        code.returnValue(localResult);
        return getMethod();
    }

    public void testLongCompare() throws Exception {
        /*
         * public static int call(long a, long b) {
         *   int result = a <=> b;
         *   return result;
         * }
         */
        MethodId<?, Integer> methodId = GENERATED.getMethod(TypeId.INT, "call", TypeId.LONG, TypeId.LONG);
        Code code = dexMaker.declare(methodId, PUBLIC | STATIC);
        Local<Long> localA = code.getParameter(0, TypeId.LONG);
        Local<Long> localB = code.getParameter(1, TypeId.LONG);
        Local<Integer> localResult = code.newLocal(TypeId.INT);
        code.compareLongs(localResult, localA, localB);
        code.returnValue(localResult);

        Method method = getMethod();
        assertEquals(0, method.invoke(null, Long.MIN_VALUE, Long.MIN_VALUE));
        assertEquals(-1, method.invoke(null, Long.MIN_VALUE, 0));
        assertEquals(-1, method.invoke(null, Long.MIN_VALUE, Long.MAX_VALUE));
        assertEquals(1, method.invoke(null, 0, Long.MIN_VALUE));
        assertEquals(0, method.invoke(null, 0, 0));
        assertEquals(-1, method.invoke(null, 0, Long.MAX_VALUE));
        assertEquals(1, method.invoke(null, Long.MAX_VALUE, Long.MIN_VALUE));
        assertEquals(1, method.invoke(null, Long.MAX_VALUE, 0));
        assertEquals(0, method.invoke(null, Long.MAX_VALUE, Long.MAX_VALUE));
    }

    public void testArrayLength() throws Exception {
        Method booleanArrayLength = arrayLengthMethod(BOOLEAN_ARRAY);
        assertEquals(0, booleanArrayLength.invoke(null, new Object[] { new boolean[0] }));
        assertEquals(5, booleanArrayLength.invoke(null, new Object[] { new boolean[5] }));

        Method intArrayLength = arrayLengthMethod(INT_ARRAY);
        assertEquals(0, intArrayLength.invoke(null, new Object[] { new int[0] }));
        assertEquals(5, intArrayLength.invoke(null, new Object[] { new int[5] }));

        Method longArrayLength = arrayLengthMethod(LONG_ARRAY);
        assertEquals(0, longArrayLength.invoke(null, new Object[]{new long[0]}));
        assertEquals(5, longArrayLength.invoke(null, new Object[] { new long[5] }));

        Method objectArrayLength = arrayLengthMethod(OBJECT_ARRAY);
        assertEquals(0, objectArrayLength.invoke(null, new Object[] { new Object[0] }));
        assertEquals(5, objectArrayLength.invoke(null, new Object[] { new Object[5] }));

        Method long2dArrayLength = arrayLengthMethod(LONG_2D_ARRAY);
        assertEquals(0, long2dArrayLength.invoke(null, new Object[] { new long[0][0] }));
        assertEquals(5, long2dArrayLength.invoke(null, new Object[] { new long[5][10] }));
    }

    private <T> Method arrayLengthMethod(TypeId<T> valueType) throws Exception {
        /*
         * public static int call(long[] array) {
         *   int result = array.length;
         *   return result;
         * }
         */
        reset();
        MethodId<?, Integer> methodId = GENERATED.getMethod(TypeId.INT, "call", valueType);
        Code code = dexMaker.declare(methodId, PUBLIC | STATIC);
        Local<T> localArray = code.getParameter(0, valueType);
        Local<Integer> localResult = code.newLocal(TypeId.INT);
        code.arrayLength(localResult, localArray);
        code.returnValue(localResult);
        return getMethod();
    }

    public void testNewArray() throws Exception {
        Method newBooleanArray = newArrayMethod(BOOLEAN_ARRAY);
        assertEquals("[]", Arrays.toString((boolean[]) newBooleanArray.invoke(null, 0)));
        assertEquals("[false, false, false]",
                Arrays.toString((boolean[]) newBooleanArray.invoke(null, 3)));

        Method newIntArray = newArrayMethod(INT_ARRAY);
        assertEquals("[]", Arrays.toString((int[]) newIntArray.invoke(null, 0)));
        assertEquals("[0, 0, 0]", Arrays.toString((int[]) newIntArray.invoke(null, 3)));

        Method newLongArray = newArrayMethod(LONG_ARRAY);
        assertEquals("[]", Arrays.toString((long[]) newLongArray.invoke(null, 0)));
        assertEquals("[0, 0, 0]", Arrays.toString((long[]) newLongArray.invoke(null, 3)));

        Method newObjectArray = newArrayMethod(OBJECT_ARRAY);
        assertEquals("[]", Arrays.toString((Object[]) newObjectArray.invoke(null, 0)));
        assertEquals("[null, null, null]",
                Arrays.toString((Object[]) newObjectArray.invoke(null, 3)));

        Method new2dLongArray = newArrayMethod(LONG_2D_ARRAY);
        assertEquals("[]", Arrays.deepToString((long[][]) new2dLongArray.invoke(null, 0)));
        assertEquals("[null, null, null]",
                Arrays.deepToString((long[][]) new2dLongArray.invoke(null, 3)));
    }

    private <T> Method newArrayMethod(TypeId<T> valueType) throws Exception {
        /*
         * public static long[] call(int length) {
         *   long[] result = new long[length];
         *   return result;
         * }
         */
        reset();
        MethodId<?, T> methodId = GENERATED.getMethod(valueType, "call", TypeId.INT);
        Code code = dexMaker.declare(methodId, PUBLIC | STATIC);
        Local<Integer> localLength = code.getParameter(0, TypeId.INT);
        Local<T> localResult = code.newLocal(valueType);
        code.newArray(localResult, localLength);
        code.returnValue(localResult);
        return getMethod();
    }

    public void testReadAndWriteArray() throws Exception {
        Method swapBooleanArray = arraySwapMethod(BOOLEAN_ARRAY, TypeId.BOOLEAN);
        boolean[] booleans = new boolean[3];
        assertEquals(false, swapBooleanArray.invoke(null, booleans, 1, true));
        assertEquals("[false, true, false]", Arrays.toString(booleans));

        Method swapIntArray = arraySwapMethod(INT_ARRAY, TypeId.INT);
        int[] ints = new int[3];
        assertEquals(0, swapIntArray.invoke(null, ints, 1, 5));
        assertEquals("[0, 5, 0]", Arrays.toString(ints));

        Method swapLongArray = arraySwapMethod(LONG_ARRAY, TypeId.LONG);
        long[] longs = new long[3];
        assertEquals(0L, swapLongArray.invoke(null, longs, 1, 6L));
        assertEquals("[0, 6, 0]", Arrays.toString(longs));

        Method swapObjectArray = arraySwapMethod(OBJECT_ARRAY, TypeId.OBJECT);
        Object[] objects = new Object[3];
        assertEquals(null, swapObjectArray.invoke(null, objects, 1, "X"));
        assertEquals("[null, X, null]", Arrays.toString(objects));

        Method swapLong2dArray = arraySwapMethod(LONG_2D_ARRAY, LONG_ARRAY);
        long[][] longs2d = new long[3][];
        assertEquals(null, swapLong2dArray.invoke(null, longs2d, 1, new long[] { 7 }));
        assertEquals("[null, [7], null]", Arrays.deepToString(longs2d));
    }

    private <A, T> Method arraySwapMethod(TypeId<A> arrayType, TypeId<T> singleType)
            throws Exception {
        /*
         * public static long swap(long[] array, int index, long newValue) {
         *   long result = array[index];
         *   array[index] = newValue;
         *   return result;
         * }
         */
        reset();
        MethodId<?, T> methodId = GENERATED.getMethod(
                singleType, "call", arrayType, TypeId.INT, singleType);
        Code code = dexMaker.declare(methodId, PUBLIC | STATIC);
        Local<A> localArray = code.getParameter(0, arrayType);
        Local<Integer> localIndex = code.getParameter(1, TypeId.INT);
        Local<T> localNewValue = code.getParameter(2, singleType);
        Local<T> localResult = code.newLocal(singleType);
        code.aget(localResult, localArray, localIndex);
        code.aput(localArray, localIndex, localNewValue);
        code.returnValue(localResult);
        return getMethod();
    }

    public void testSynchronizedFlagImpactsDeclarationOnly() throws Exception {
        /*
         * public synchronized void call() {
         *   wait(100L);
         * }
         */
        MethodId<?, Void> methodId = GENERATED.getMethod(TypeId.VOID, "call");
        MethodId<Object, Void> wait = TypeId.OBJECT.getMethod(TypeId.VOID, "wait", TypeId.LONG);
        Code code = dexMaker.declare(methodId, PUBLIC | SYNCHRONIZED);
        Local<?> thisLocal = code.getThis(GENERATED);
        Local<Long> timeout = code.newLocal(TypeId.LONG);
        code.loadConstant(timeout, 100L);
        code.invokeVirtual(wait, null, thisLocal, timeout);
        code.returnVoid();

        addDefaultConstructor();

        Class<?> generatedClass = generateAndLoad();
        Object instance = generatedClass.newInstance();
        Method method = generatedClass.getMethod("call");
        assertTrue(Modifier.isSynchronized(method.getModifiers()));
        try {
            method.invoke(instance);
            fail();
        } catch (InvocationTargetException expected) {
            assertTrue(expected.getCause() instanceof IllegalMonitorStateException);
        }
    }

    public void testMonitorEnterMonitorExit() throws Exception {
        /*
         * public synchronized void call() {
         *   synchronized (this) {
         *     wait(100L);
         *   }
         * }
         */
        MethodId<?, Void> methodId = GENERATED.getMethod(TypeId.VOID, "call");
        MethodId<Object, Void> wait = TypeId.OBJECT.getMethod(TypeId.VOID, "wait", TypeId.LONG);
        Code code = dexMaker.declare(methodId, PUBLIC);
        Local<?> thisLocal = code.getThis(GENERATED);
        Local<Long> timeout = code.newLocal(TypeId.LONG);
        code.monitorEnter(thisLocal);
        code.loadConstant(timeout, 100L);
        code.invokeVirtual(wait, null, thisLocal, timeout);
        code.monitorExit(thisLocal);
        code.returnVoid();

        addDefaultConstructor();

        Class<?> generatedClass = generateAndLoad();
        Object instance = generatedClass.newInstance();
        Method method = generatedClass.getMethod("call");
        assertFalse(Modifier.isSynchronized(method.getModifiers()));
        method.invoke(instance); // will take 100ms
    }

<<<<<<< HEAD
    public void testMoveInt() throws Exception {
        /*
         * public static int call(int a) {
         *   int b = a;
         *   int c = a + b;
         *   return c;
         * }
         */
        MethodId<?, Integer> methodId = GENERATED.getMethod(TypeId.INT, "call", TypeId.INT);
        Code code = dexMaker.declare(methodId, PUBLIC | STATIC);
        Local<Integer> a = code.getParameter(0, TypeId.INT);
        Local<Integer> b = code.newLocal(TypeId.INT);
        Local<Integer> c = code.newLocal(TypeId.INT);
        code.move(b, a);
        code.op(BinaryOp.ADD, c, a, b);
        code.returnValue(c);

        assertEquals(6, getMethod().invoke(null, 3));
=======
    public void testPrivateClassesAreUnsupported() {
        try {
            dexMaker.declare(TypeId.get("LPrivateClass;"), "PrivateClass.generated", PRIVATE,
                    TypeId.OBJECT);
            fail();
        } catch (IllegalArgumentException expected) {
        }
    }

    public void testAbstractMethodsAreUnsupported() {
        MethodId<?, Void> methodId = GENERATED.getMethod(TypeId.VOID, "call");
        try {
            dexMaker.declare(methodId, ABSTRACT);
            fail();
        } catch (IllegalArgumentException expected) {
        }
    }

    public void testNativeMethodsAreUnsupported() {
        MethodId<?, Void> methodId = GENERATED.getMethod(TypeId.VOID, "call");
        try {
            dexMaker.declare(methodId, NATIVE);
            fail();
        } catch (IllegalArgumentException expected) {
        }
    }

    public void testSynchronizedFieldsAreUnsupported() {
        try {
            FieldId<?, ?> fieldId = GENERATED.getField(TypeId.OBJECT, "synchronizedField");
            dexMaker.declare(fieldId, SYNCHRONIZED, null);
            fail();
        } catch (IllegalArgumentException expected) {
        }
    }

    public void testInitialValueWithNonStaticField() {
        try {
            FieldId<?, ?> fieldId = GENERATED.getField(TypeId.OBJECT, "nonStaticField");
            dexMaker.declare(fieldId, 0, 1);
            fail();
        } catch (IllegalArgumentException expected) {
        }
>>>>>>> c0271e99
    }

    // TODO: cast primitive to non-primitive
    // TODO: cast non-primitive to primitive
    // TODO: cast byte to integer
    // TODO: cast byte to long
    // TODO: cast long to byte
    // TODO: fail if a label is unreachable (never navigated to)
    // TODO: more strict type parameters: Integer on methods
    // TODO: don't generate multiple times (?)
<<<<<<< HEAD

=======
    // TODO: test array types
>>>>>>> c0271e99
    // TODO: test generating an interface
    // TODO: declare native method or abstract method
    // TODO: get a thrown exception 'e' into a local
    // TODO: move a primitive or reference

    private void addDefaultConstructor() {
        Code code = dexMaker.declare(GENERATED.getConstructor(), PUBLIC);
        Local<?> thisRef = code.getThis(GENERATED);
        code.invokeDirect(TypeId.OBJECT.getConstructor(), null, thisRef);
        code.returnVoid();
    }

    /**
     * Returns the generated method.
     */
    private Method getMethod() throws Exception {
        Class<?> generated = generateAndLoad();
        for (Method method : generated.getMethods()) {
            if (method.getName().equals("call")) {
                return method;
            }
        }
        throw new IllegalStateException("no call() method");
    }

    public static File getDataDirectory() throws Exception {
        Class<?> environmentClass = Class.forName("android.os.Environment");
        Method method = environmentClass.getMethod("getDataDirectory");
        Object dataDirectory = method.invoke(null);
        return (File) dataDirectory;
    }

    private Class<?> generateAndLoad() throws Exception {
        return dexMaker.generateAndLoad(getClass().getClassLoader(), getDataDirectory())
                .loadClass("Generated");
    }
}<|MERGE_RESOLUTION|>--- conflicted
+++ resolved
@@ -1536,7 +1536,7 @@
         assertEquals(5, intArrayLength.invoke(null, new Object[] { new int[5] }));
 
         Method longArrayLength = arrayLengthMethod(LONG_ARRAY);
-        assertEquals(0, longArrayLength.invoke(null, new Object[]{new long[0]}));
+        assertEquals(0, longArrayLength.invoke(null, new Object[] { new long[0] }));
         assertEquals(5, longArrayLength.invoke(null, new Object[] { new long[5] }));
 
         Method objectArrayLength = arrayLengthMethod(OBJECT_ARRAY);
@@ -1714,7 +1714,6 @@
         method.invoke(instance); // will take 100ms
     }
 
-<<<<<<< HEAD
     public void testMoveInt() throws Exception {
         /*
          * public static int call(int a) {
@@ -1733,7 +1732,8 @@
         code.returnValue(c);
 
         assertEquals(6, getMethod().invoke(null, 3));
-=======
+    }
+
     public void testPrivateClassesAreUnsupported() {
         try {
             dexMaker.declare(TypeId.get("LPrivateClass;"), "PrivateClass.generated", PRIVATE,
@@ -1777,7 +1777,6 @@
             fail();
         } catch (IllegalArgumentException expected) {
         }
->>>>>>> c0271e99
     }
 
     // TODO: cast primitive to non-primitive
@@ -1788,11 +1787,7 @@
     // TODO: fail if a label is unreachable (never navigated to)
     // TODO: more strict type parameters: Integer on methods
     // TODO: don't generate multiple times (?)
-<<<<<<< HEAD
-
-=======
     // TODO: test array types
->>>>>>> c0271e99
     // TODO: test generating an interface
     // TODO: declare native method or abstract method
     // TODO: get a thrown exception 'e' into a local
